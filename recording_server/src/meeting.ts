--- conflicted
+++ resolved
@@ -14,15 +14,10 @@
 import { sleep } from './utils'
 
 import { BrandingHandle, generateBranding, playBranding } from './branding'
+import { Events } from './events'
 import * as MeetProvider from './meeting/meet'
 import * as TeamsProvider from './meeting/teams'
 import * as ZoomProvider from './meeting/zoom'
-<<<<<<< HEAD
-=======
-import * as MeetProvider from './meeting/meet'
-import { BrandingHandle, generateBranding, playBranding } from './branding'
-import { Events } from './events'
->>>>>>> 223420de
 
 function detectMeetingProvider(url: string) {
     if (url.includes('https://teams')) {
